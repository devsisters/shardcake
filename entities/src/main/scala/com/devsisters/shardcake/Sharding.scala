package com.devsisters.shardcake

import com.devsisters.shardcake.Sharding.{ EntityState, ShardingRegistrationEvent }
import com.devsisters.shardcake.errors.{ EntityNotManagedByThisPod, PodUnavailable, SendTimeoutException }
import com.devsisters.shardcake.interfaces.Pods.BinaryMessage
import com.devsisters.shardcake.interfaces.{ Pods, Serialization, Storage }
import com.devsisters.shardcake.internal.EntityManager
import zio._
import zio.stream.ZStream

import java.time.OffsetDateTime
import scala.util.Try

/**
 * A component that takes care of communicating with sharded entities.
 * See the companion object for layer creation and public methods.
 */
class Sharding private (
  address: PodAddress,
  config: Config,
  shardAssignments: Ref[Map[ShardId, PodAddress]],
  entityStates: Ref[Map[String, EntityState]],
  singletons: Ref.Synchronized[List[(String, UIO[Nothing], Option[Fiber[Nothing, Nothing]])]],
  replyPromises: Ref.Synchronized[Map[String, Promise[Throwable, Option[Any]]]], // promise for each pending reply,
  lastUnhealthyNodeReported: Ref[OffsetDateTime],
  isShuttingDownRef: Ref[Boolean],
  shardManager: ShardManagerClient,
  pods: Pods,
  storage: Storage,
  serialization: Serialization,
  eventsHub: Hub[ShardingRegistrationEvent]
) { self =>
  private[shardcake] def getShardId(recipientType: RecipientType[_], entityId: String): ShardId =
    recipientType.getShardId(entityId, config.numberOfShards)

  val register: Task[Unit] =
    ZIO.logDebug(s"Registering pod $address to Shard Manager") *>
      isShuttingDownRef.set(false) *>
      shardManager.register(address)

  val unregister: Task[Unit] =
    shardManager.getAssignments *> // ping the shard manager first to stop if it's not available
      ZIO.logDebug(s"Stopping local entities") *>
      isShuttingDownRef.set(true) *>
      entityStates.get.flatMap(states => ZIO.foreachDiscard(states.values)(_.entityManager.terminateAllEntities)) *>
      ZIO.logDebug(s"Unregistering pod $address to Shard Manager") *>
      shardManager.unregister(address)

  private def isSingletonNode: UIO[Boolean] =
    // Start singletons on the pod hosting shard 1.
    shardAssignments.get.map(_.get(1).contains(address))

  private def startSingletonsIfNeeded: UIO[Unit] =
    ZIO
      .whenZIO(isSingletonNode) {
        singletons.updateZIO { singletons =>
          ZIO.foreach(singletons) {
            case (name, run, None) =>
              ZIO.logDebug(s"Starting singleton $name") *> run.forkDaemon.map(fiber => (name, run, Some(fiber)))
            case other             => ZIO.succeed(other)
          }
        }
      }
      .unit

  private def stopSingletonsIfNeeded: UIO[Unit] =
    ZIO
      .unlessZIO(isSingletonNode) {
        singletons.updateZIO { singletons =>
          ZIO.foreach(singletons) {
            case (name, run, Some(fiber)) =>
              ZIO.logDebug(s"Stopping singleton $name") *> fiber.interrupt.as((name, run, None))
            case other                    => ZIO.succeed(other)
          }
        }
      }
      .unit

  def registerSingleton(name: String, run: UIO[Nothing]): UIO[Unit] =
    singletons.update(list => (name, run, None) :: list) *> startSingletonsIfNeeded *>
      eventsHub.publish(ShardingRegistrationEvent.SingletonRegistered(name)).unit

  private[shardcake] def assign(shards: Set[ShardId]): UIO[Unit] =
    ZIO
      .unlessZIO(isShuttingDown) {
        shardAssignments.update(shards.foldLeft(_) { case (map, shard) => map.updated(shard, address) }) *>
          startSingletonsIfNeeded <*
          ZIO.logDebug(s"Assigned shards: $shards")
      }
      .unit

  private[shardcake] def unassign(shards: Set[ShardId]): UIO[Unit] =
    shardAssignments.update(shards.foldLeft(_) { case (map, shard) =>
      if (map.get(shard).contains(address)) map - shard else map
    }) *>
      ZIO.logDebug(s"Unassigning shards: $shards") *>
      entityStates.get.flatMap(state =>
        ZIO.foreachDiscard(state.values)(
          _.entityManager.terminateEntitiesOnShards(shards) // this will return once all shards are terminated
        )
      ) *>
      stopSingletonsIfNeeded <*
      ZIO.logDebug(s"Unassigned shards: $shards")

  private[shardcake] def isEntityOnLocalShards(recipientType: RecipientType[_], entityId: String): UIO[Boolean] =
    for {
      shards <- shardAssignments.get
      shardId = getShardId(recipientType, entityId)
      pod     = shards.get(shardId)
    } yield pod.contains(address)

  def getPods: UIO[Set[PodAddress]] =
    shardAssignments.get.map(_.values.toSet)

  private def updateAssignments(
    assignmentsOpt: Map[ShardId, Option[PodAddress]],
    fromShardManager: Boolean
  ): UIO[Unit] = {
    val assignments = assignmentsOpt.flatMap { case (k, v) => v.map(k -> _) }
    ZIO.logDebug("Received new shard assignments") *>
      (if (fromShardManager) shardAssignments.update(map => if (map.isEmpty) assignments else map)
       else
         shardAssignments.update(map =>
           // we keep self assignments (we don't override them with the new assignments
           // because only the Shard Manager is able to change assignments of the current node, via assign/unassign
           assignments.filter { case (_, pod) => pod != address } ++
             map.filter { case (_, pod) => pod == address }
         ))
  }

  private[shardcake] val refreshAssignments: ZIO[Scope, Nothing, Unit] = {
    val assignmentStream =
      ZStream.fromZIO(
        shardManager.getAssignments.map(_ -> true) // first, get the assignments from the shard manager directly
      ) ++
        storage.assignmentsStream.map(_ -> false) // then, get assignments changes from Redis
    assignmentStream.mapZIO { case (assignmentsOpt, fromShardManager) =>
      updateAssignments(assignmentsOpt, fromShardManager)
    }.runDrain
  }.retry(Schedule.fixed(config.refreshAssignmentsRetryInterval))
    .interruptible
    .forkDaemon
    .withFinalizer(_.interrupt)
    .unit

  private[shardcake] def isShuttingDown: UIO[Boolean] =
    isShuttingDownRef.get

  private[shardcake] def sendToLocalEntity(msg: BinaryMessage): Task[Option[Array[Byte]]] =
    entityStates.get.flatMap(states =>
      states.get(msg.entityType) match {
        case Some(state) =>
          for {
            p      <- Promise.make[Throwable, Option[Array[Byte]]]
            _      <- state.binaryQueue.offer((msg, p))
            result <- p.await
          } yield result

        case None => ZIO.fail(new Exception(s"Entity type ${msg.entityType} was not registered."))
      }
    )

  private[shardcake] def initReply(id: String, promise: Promise[Throwable, Option[Any]], context: String): UIO[Unit] =
    replyPromises.update(_.updated(id, promise)) <*
      promise.await
        // timeout slightly > send timeout
        .timeoutFail(new Exception(s"Promise was not completed in time. $context"))(config.sendTimeout.plusSeconds(1))
        .onError(cause => abortReply(id, cause.squash))
        .forkDaemon

  private def abortReply(id: String, ex: Throwable): UIO[Unit] =
    replyPromises.updateZIO(promises => ZIO.whenCase(promises.get(id)) { case Some(p) => p.fail(ex) }.as(promises - id))

  def reply[Reply](reply: Reply, replier: Replier[Reply]): UIO[Unit] =
    replyPromises.updateZIO(promises =>
      ZIO.whenCase(promises.get(replier.id)) { case Some(p) => p.succeed(Some(reply)) }.as(promises - replier.id)
    )

  private def sendToPod[Msg, Res](
    recipientTypeName: String,
    entityId: String,
    msg: Msg,
    pod: PodAddress,
    replyId: Option[String]
  ): Task[Option[Res]] =
    if (config.simulateRemotePods && pod == address) {
      serialization
        .encode(msg)
        .flatMap(bytes =>
          sendToLocalEntity(BinaryMessage(entityId, recipientTypeName, bytes, replyId))
            .flatMap(ZIO.foreach(_)(serialization.decode[Res]))
        )
    } else if (pod == address) {
      // if pod = self, shortcut and send directly without serialization
      Promise
        .make[Throwable, Option[Any]]
        .flatMap(p =>
          entityStates.get.flatMap(
            _.get(recipientTypeName) match {
              case Some(state) =>
                state.entityManager
                  .asInstanceOf[EntityManager[Msg]]
                  .send(entityId, msg, replyId, p) *>
                  p.await.map(_.asInstanceOf[Option[Res]])

              case None =>
                ZIO.fail(new Exception(s"Entity type $recipientTypeName was not registered."))
            }
          )
        )
    } else {
      serialization
        .encode(msg)
        .flatMap(bytes =>
          pods
            .sendMessage(pod, BinaryMessage(entityId, recipientTypeName, bytes, replyId))
            .tapError {
              ZIO.whenCase(_) { case PodUnavailable(pod) =>
                val notify = Clock.currentDateTime.flatMap(cdt =>
                  lastUnhealthyNodeReported
                    .updateAndGet(old =>
                      if (old.plusNanos(config.unhealthyPodReportInterval.toNanos) isBefore cdt) cdt
                      else old
                    )
                    .map(_ isEqual cdt)
                )
                ZIO.whenZIO(notify)(
                  (shardManager.notifyUnhealthyPod(pod) *>
                    // just in case we missed the update from the pubsub, refresh assignments
                    shardManager.getAssignments
                      .flatMap(updateAssignments(_, fromShardManager = true))).forkDaemon
                )
              }
            }
            .flatMap(ZIO.foreach(_)(serialization.decode[Res]))
        )
    }

  def messenger[Msg](entityType: EntityType[Msg]): Messenger[Msg] =
    new Messenger[Msg] {
      def sendDiscard(entityId: String)(msg: Msg): UIO[Unit] =
        sendMessage(entityId, msg, None).timeout(config.sendTimeout).forkDaemon.unit

      def send[Res](entityId: String)(msg: Replier[Res] => Msg): Task[Res] =
        Random.nextUUID.flatMap { uuid =>
          val body = msg(Replier(uuid.toString))
          sendMessage[Res](entityId, body, Some(uuid.toString)).flatMap {
            case Some(value) => ZIO.succeed(value)
            case None        => ZIO.fail(new Exception(s"Send returned nothing, entityId=$entityId, body=$body"))
          }
            .timeoutFail(SendTimeoutException(entityType, entityId, body))(config.sendTimeout)
            .interruptible
        }

      private def sendMessage[Res](entityId: String, msg: Msg, replyId: Option[String]): Task[Option[Res]] = {
        val shardId                    = getShardId(entityType, entityId)
        def trySend: Task[Option[Res]] =
          for {
            shards   <- shardAssignments.get
            pod       = shards.get(shardId)
            response <- pod match {
                          case Some(pod) =>
                            val send = sendToPod(entityType.name, entityId, msg, pod, replyId)
                            send.catchSome { case _: EntityNotManagedByThisPod | _: PodUnavailable =>
                              Clock.sleep(200.millis) *> trySend
                            }
                          case None      =>
                            // no shard assignment, retry
                            Clock.sleep(100.millis) *> trySend
                        }
          } yield response

        trySend
      }
    }

  def broadcaster[Msg](topicType: TopicType[Msg]): Broadcaster[Msg] =
    new Broadcaster[Msg] {
      def broadcastDiscard(topic: String)(msg: Msg): UIO[Unit] =
        sendMessage(topic, msg, None).timeout(config.sendTimeout).forkDaemon.unit

      def broadcast[Res](topic: String)(msg: Replier[Res] => Msg): UIO[Map[PodAddress, Try[Res]]] =
        Random.nextUUID.flatMap { uuid =>
          val body = msg(Replier(uuid.toString))
          sendMessage[Res](topic, body, Some(uuid.toString)).interruptible
        }

      private def sendMessage[Res](topic: String, msg: Msg, replyId: Option[String]): UIO[Map[PodAddress, Try[Res]]] =
        for {
          pods <- getPods
          res  <- ZIO
                    .foreachPar(pods.toList) { pod =>
                      def trySend: Task[Option[Res]] =
                        sendToPod(topicType.name, topic, msg, pod, replyId).catchSome { case _: PodUnavailable =>
                          Clock.sleep(200.millis) *> trySend
                        }
                      trySend.flatMap {
                        case Some(value) => ZIO.succeed(value)
                        case None        => ZIO.fail(new Exception(s"Send returned nothing, topic=$topic"))
                      }
                        .timeoutFail(new Exception(s"Send timed out, topic=$topic"))(config.sendTimeout)
                        .either
                        .map(pod -> _.toTry)
                    }
        } yield res.toMap
    }

  def registerEntity[R, Req: Tag](
    entityType: EntityType[Req],
    behavior: (String, Dequeue[Req]) => RIO[R, Nothing],
    terminateMessage: Promise[Nothing, Unit] => Option[Req] = (_: Promise[Nothing, Unit]) => None
<<<<<<< HEAD
  ): URIO[Scope with R, Unit] = registerRecipient(entityType, behavior, terminateMessage)
=======
  ): URIO[Scope with R, Unit] = registerRecipient(entityType, behavior, terminateMessage, isTopic = false) *>
    eventsHub.publish(ShardingRegistrationEvent.EntityRegistered(entityType)).unit
>>>>>>> 126eaa04

  def registerTopic[R, Req: Tag](
    topicType: TopicType[Req],
    behavior: (String, Dequeue[Req]) => RIO[R, Nothing],
    terminateMessage: Promise[Nothing, Unit] => Option[Req] = (_: Promise[Nothing, Unit]) => None
<<<<<<< HEAD
  ): URIO[Scope with R, Unit] = registerRecipient(topicType, behavior, terminateMessage)
=======
  ): URIO[Scope with R, Unit] = registerRecipient(topicType, behavior, terminateMessage, isTopic = true) *>
    eventsHub.publish(ShardingRegistrationEvent.TopicRegistered(topicType)).unit

  def getShardingRegistrationEvents: ZStream[Any, Nothing, ShardingRegistrationEvent] =
    ZStream.fromHub(eventsHub)
>>>>>>> 126eaa04

  def registerRecipient[R, Req: Tag](
    recipientType: RecipientType[Req],
    behavior: (String, Dequeue[Req]) => RIO[R, Nothing],
    terminateMessage: Promise[Nothing, Unit] => Option[Req] = (_: Promise[Nothing, Unit]) => None
  ): URIO[Scope with R, Unit] =
    for {
      entityManager <- EntityManager.make(recipientType, behavior, terminateMessage, self, config)
      binaryQueue   <- Queue.unbounded[(BinaryMessage, Promise[Throwable, Option[Array[Byte]]])].withFinalizer(_.shutdown)
      _             <- entityStates.update(_.updated(recipientType.name, EntityState(binaryQueue, entityManager)))
      _             <- ZStream
                         .fromQueue(binaryQueue)
                         .mapZIO { case (msg, p) =>
                           (for {
                             req       <- serialization.decode[Req](msg.body)
                             p2        <- Promise.make[Throwable, Option[Any]]
                             _         <- entityManager.send(msg.entityId, req, msg.replyId, p2)
                             resOption <- p2.await
                             res       <- ZIO.foreach(resOption)(serialization.encode)
                             _         <- p.succeed(res)
                           } yield ())
                             .catchAllCause((cause: Cause[Throwable]) => p.fail(cause.squash))
                             .fork
                             .unit
                         }
                         .runDrain
                         .forkScoped
    } yield ()
}

object Sharding {

  sealed trait ShardingRegistrationEvent

  object ShardingRegistrationEvent {
    case class EntityRegistered(entityType: EntityType[_]) extends ShardingRegistrationEvent {
      override def toString: String = s"Registered entity ${entityType.name}"
    }
    case class SingletonRegistered(name: String)           extends ShardingRegistrationEvent {
      override def toString: String = s"Registered singleton $name"
    }
    case class TopicRegistered(topicType: TopicType[_])    extends ShardingRegistrationEvent {

      override def toString: String = s"Registered topic ${topicType.name}"

    }
  }

  private[shardcake] case class EntityState(
    binaryQueue: Queue[(BinaryMessage, Promise[Throwable, Option[Array[Byte]]])],
    entityManager: EntityManager[Nothing]
  )

  /**
   * A layer that sets up sharding communication between pods.
   */
  val live: ZLayer[Pods with ShardManagerClient with Storage with Serialization with Config, Throwable, Sharding] =
    ZLayer.scoped {
      for {
        config                    <- ZIO.service[Config]
        pods                      <- ZIO.service[Pods]
        shardManager              <- ZIO.service[ShardManagerClient]
        storage                   <- ZIO.service[Storage]
        serialization             <- ZIO.service[Serialization]
        shardsCache               <- Ref.make(Map.empty[ShardId, PodAddress])
        entityStates              <- Ref.make[Map[String, EntityState]](Map())
        singletons                <- Ref.Synchronized
                                       .make[List[(String, UIO[Nothing], Option[Fiber[Nothing, Nothing]])]](Nil)
                                       .withFinalizer(
                                         _.get.flatMap(singletons =>
                                           ZIO.foreach(singletons) {
                                             case (_, _, Some(fiber)) => fiber.interrupt
                                             case _                   => ZIO.unit
                                           }
                                         )
                                       )
        promises                  <- Ref.Synchronized.make[Map[String, Promise[Throwable, Option[Any]]]](Map())
        cdt                       <- Clock.currentDateTime
        lastUnhealthyNodeReported <- Ref.make(cdt)
        shuttingDown              <- Ref.make(false)
        eventsHub                 <- Hub.unbounded[ShardingRegistrationEvent]
        sharding                   = new Sharding(
                                       PodAddress(config.selfHost, config.shardingPort),
                                       config,
                                       shardsCache,
                                       entityStates,
                                       singletons,
                                       promises,
                                       lastUnhealthyNodeReported,
                                       shuttingDown,
                                       shardManager,
                                       pods,
                                       storage,
                                       serialization,
                                       eventsHub
                                     )
        _                         <- sharding.getShardingRegistrationEvents.mapZIO(event => ZIO.logInfo(event.toString)).runDrain.forkDaemon
        _                         <- sharding.refreshAssignments
      } yield sharding
    }

  /**
   * Notify the shard manager that shards can now be assigned to this pod.
   */
  def register: RIO[Sharding, Unit] =
    ZIO.serviceWithZIO[Sharding](_.register)

  /**
   * Notify the shard manager that shards must be unassigned from this pod.
   */
  def unregister: RIO[Sharding, Unit] =
    ZIO.serviceWithZIO[Sharding](_.unregister)

  /**
   * Same as `register`, but will automatically call `unregister` when the `Scope` is terminated.
   */
  def registerScoped: RIO[Sharding with Scope, Unit] =
    Sharding.register.withFinalizer(_ => Sharding.unregister.ignore)

  /**
   * Start a computation that is guaranteed to run only on a single pod.
   * Each pod should call `registerSingleton` but only a single pod will actually run it at any given time.
   */
  def registerSingleton(name: String, run: UIO[Nothing]): URIO[Sharding, Unit] =
    ZIO.serviceWithZIO[Sharding](_.registerSingleton(name, run))

  /**
   * Register a new entity type, allowing pods to send messages to entities of this type.
   * It takes a `behavior` which is a function from an entity ID and a queue of messages to a ZIO computation that runs forever and consumes those messages.
   * You can use `ZIO.interrupt` from the behavior to stop it (it will be restarted the next time the entity receives a message).
   * If provided, the optional `terminateMessage` will be sent to the entity before it is stopped, allowing for cleanup logic.
   */
  def registerEntity[R, Req: Tag](
    entityType: EntityType[Req],
    behavior: (String, Dequeue[Req]) => RIO[R, Nothing],
    terminateMessage: Promise[Nothing, Unit] => Option[Req] = (_: Promise[Nothing, Unit]) => None
  ): URIO[Sharding with Scope with R, Unit] =
    ZIO.serviceWithZIO[Sharding](_.registerEntity[R, Req](entityType, behavior, terminateMessage))

  /**
   * Register a new topic type, allowing pods to broadcast messages to subscribers.
   * It takes a `behavior` which is a function from a topic and a queue of messages to a ZIO computation that runs forever and consumes those messages.
   * You can use `ZIO.interrupt` from the behavior to stop it (it will be restarted the next time the topic receives a message).
   * If provided, the optional `terminateMessage` will be sent to the topic before it is stopped, allowing for cleanup logic.
   */
  def registerTopic[R, Req: Tag](
    topicType: TopicType[Req],
    behavior: (String, Dequeue[Req]) => RIO[R, Nothing],
    terminateMessage: Promise[Nothing, Unit] => Option[Req] = (_: Promise[Nothing, Unit]) => None
  ): URIO[Sharding with Scope with R, Unit] =
    ZIO.serviceWithZIO[Sharding](_.registerTopic[R, Req](topicType, behavior, terminateMessage))

  /**
   * Get an object that allows sending messages to a given entity type.
   */
  def messenger[Msg](entityType: EntityType[Msg]): URIO[Sharding, Messenger[Msg]] =
    ZIO.serviceWith[Sharding](_.messenger(entityType))

  /**
   * Get an object that allows broadcasting messages to a given topic type.
   */
  def broadcaster[Msg](topicType: TopicType[Msg]): URIO[Sharding, Broadcaster[Msg]] =
    ZIO.serviceWith[Sharding](_.broadcaster(topicType))

  /**
   * Get the list of pods currently registered to the Shard Manager
   */
  def getPods: RIO[Sharding, Set[PodAddress]] =
    ZIO.serviceWithZIO[Sharding](_.getPods)
}<|MERGE_RESOLUTION|>--- conflicted
+++ resolved
@@ -309,26 +309,18 @@
     entityType: EntityType[Req],
     behavior: (String, Dequeue[Req]) => RIO[R, Nothing],
     terminateMessage: Promise[Nothing, Unit] => Option[Req] = (_: Promise[Nothing, Unit]) => None
-<<<<<<< HEAD
-  ): URIO[Scope with R, Unit] = registerRecipient(entityType, behavior, terminateMessage)
-=======
-  ): URIO[Scope with R, Unit] = registerRecipient(entityType, behavior, terminateMessage, isTopic = false) *>
+  ): URIO[Scope with R, Unit] = registerRecipient(entityType, behavior, terminateMessage) *>
     eventsHub.publish(ShardingRegistrationEvent.EntityRegistered(entityType)).unit
->>>>>>> 126eaa04
 
   def registerTopic[R, Req: Tag](
     topicType: TopicType[Req],
     behavior: (String, Dequeue[Req]) => RIO[R, Nothing],
     terminateMessage: Promise[Nothing, Unit] => Option[Req] = (_: Promise[Nothing, Unit]) => None
-<<<<<<< HEAD
-  ): URIO[Scope with R, Unit] = registerRecipient(topicType, behavior, terminateMessage)
-=======
-  ): URIO[Scope with R, Unit] = registerRecipient(topicType, behavior, terminateMessage, isTopic = true) *>
+  ): URIO[Scope with R, Unit] = registerRecipient(topicType, behavior, terminateMessage) *>
     eventsHub.publish(ShardingRegistrationEvent.TopicRegistered(topicType)).unit
 
   def getShardingRegistrationEvents: ZStream[Any, Nothing, ShardingRegistrationEvent] =
     ZStream.fromHub(eventsHub)
->>>>>>> 126eaa04
 
   def registerRecipient[R, Req: Tag](
     recipientType: RecipientType[Req],
